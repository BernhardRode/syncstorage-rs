use std::collections::HashMap;

use actix_web::{
    dev::Service,
    http::{self, HeaderName, HeaderValue, StatusCode},
    test,
};
use bytes::Bytes;
use chrono::offset::Utc;
use futures::executor::block_on;
use hawk::{self, Credentials, Key, RequestBuilder};
use hkdf::Hkdf;
use hmac::{Hmac, Mac};
use lazy_static::lazy_static;
use serde::de::DeserializeOwned;
use serde_json::json;
use sha2::Sha256;
use std::str::FromStr;

use super::*;
use crate::build_app;
use crate::db::params;
use crate::db::pool_from_settings;
use crate::db::results::{DeleteBso, GetBso, PostBsos, PutBso};
use crate::db::util::SyncTimestamp;
use crate::settings::{Secrets, ServerLimits};
use crate::web::auth::HawkPayload;
use crate::web::extractors::BsoBody;

lazy_static! {
    static ref SERVER_LIMITS: Arc<ServerLimits> = Arc::new(ServerLimits::default());
    static ref SECRETS: Arc<Secrets> =
        Arc::new(Secrets::new("foo").expect("Could not get Secrets in server/test.rs"));
}

const TEST_HOST: &str = "localhost";
const TEST_PORT: u16 = 8080;

fn get_test_settings() -> Settings {
    let settings = Settings::with_env_and_config_file(&None)
        .expect("Could not get Settings in get_test_settings");
    let treq = test::TestRequest::with_uri("/").to_http_request();
    let port = treq.uri().port_u16().unwrap_or(TEST_PORT);
    // Make sure that our poolsize is >= the
    let host = treq.uri().host().unwrap_or(TEST_HOST).to_owned();
    let pool_size = u32::from_str(
        std::env::var_os("RUST_TEST_THREADS")
            .unwrap_or_else(|| std::ffi::OsString::from("10"))
            .into_string()
            .expect("Could not get RUST_TEST_THREADS in get_test_settings")
            .as_str(),
    )
    .expect("Could not get pool_size in get_test_settings");
    Settings {
        debug: true,
        port,
        host,
        database_url: settings.database_url,
        database_pool_max_size: Some(pool_size + 1),
        database_use_test_transactions: true,
        limits: ServerLimits::default(),
        master_secret: Secrets::default(),
        ..Default::default()
    }
}

async fn get_test_state(settings: &Settings) -> ServerState {
    let metrics = Metrics::sink();
    ServerState {
        db_pool: pool_from_settings(&settings, &Metrics::from(&metrics))
            .await
            .expect("Could not get db_pool in get_test_state"),
        limits: Arc::clone(&SERVER_LIMITS),
        secrets: Arc::clone(&SECRETS),
        metrics: Box::new(metrics),
        port: settings.port,
    }
}

macro_rules! init_app {
    () => {
        async {
            crate::logging::init_logging(false).unwrap();
            let settings = get_test_settings();
            let limits = Arc::new(settings.limits.clone());
            test::init_service(build_app!(get_test_state(&settings).await, limits)).await
        }
    };
}

fn create_request(
    method: http::Method,
    path: &str,
    headers: Option<HashMap<&'static str, String>>,
    payload: Option<serde_json::Value>,
) -> test::TestRequest {
    let settings = get_test_settings();
    let mut req = test::TestRequest::with_uri(path)
        .method(method.clone())
        .header(
            "Authorization",
            create_hawk_header(method.as_str(), settings.port, path),
        )
        .header("Accept", "application/json")
        .header(
            "User-Agent",
            "Mozilla/5.0 (Windows NT 10.0; Win64; x64; rv:72.0) Gecko/20100101 Firefox/72.0",
        );
    if let Some(body) = payload {
        req = req.set_json(&body);
    };
    if let Some(h) = headers {
        for (k, v) in h {
            let ln = String::from(k).to_lowercase();
            let hn = HeaderName::from_lowercase(ln.as_bytes())
                .expect("Could not get hn in create_request");
            let hv = HeaderValue::from_str(v.as_str()).expect("Could not get hv in create_request");
            req = req.header(hn, hv);
        }
    }
    req
}

fn create_hawk_header(method: &str, port: u16, path: &str) -> String {
    // TestServer hardcodes its hostname to localhost and binds to a random
    // port
    let host = TEST_HOST;
    let payload = HawkPayload {
        expires: (Utc::now().timestamp() + 5) as f64,
        node: format!("http://{}:{}", host, port),
        salt: "wibble".to_string(),
        user_id: 42,
        fxa_uid: "xxx_test".to_owned(),
        fxa_kid: "xxx_test".to_owned(),
        device_id: "xxx_test".to_owned(),
    };
    let payload =
        serde_json::to_string(&payload).expect("Could not get payload in create_hawk_header");
    let mut signature: Hmac<Sha256> = Hmac::new_varkey(&SECRETS.signing_secret)
        .expect("Could not get signature in create_hawk_header");
    signature.input(payload.as_bytes());
    let signature = signature.result().code();
    let mut id: Vec<u8> = vec![];
    id.extend(payload.as_bytes());
    id.extend_from_slice(&signature);
    let id = base64::encode_config(&id, base64::URL_SAFE);
    let token_secret = hkdf_expand_32(
        format!("services.mozilla.com/tokenlib/v1/derive/{}", id).as_bytes(),
        Some(b"wibble"),
        &SECRETS.master_secret,
    );
    let token_secret = base64::encode_config(&token_secret, base64::URL_SAFE);
    let request = RequestBuilder::new(method, host, port, path).request();
    let credentials = Credentials {
        id,
        key: Key::new(token_secret.as_bytes(), hawk::DigestAlgorithm::Sha256)
            .expect("Could not get key in create_hawk_header"),
    };
    let header = request
        .make_header(&credentials)
        .expect("Could not get header in create_hawk_header");
    format!("Hawk {}", header)
}

fn hkdf_expand_32(info: &[u8], salt: Option<&[u8]>, key: &[u8]) -> [u8; 32] {
    let mut result = [0u8; 32];
    let hkdf = Hkdf::<Sha256>::new(salt, key);
    hkdf.expand(info, &mut result)
        .expect("Could not hkdf.expand in hkdf_expand_32");
    result
}

async fn test_endpoint(
    method: http::Method,
    path: &str,
    status: Option<StatusCode>,
    expected_body: Option<&str>,
) {
    let app = init_app!();

    let req = create_request(method, path, None, None).to_request();
    let mut app = app.await;
    let sresp = app
        .call(req)
        .await
        .expect("Could not get sresp in test_endpoint");
    match status {
        None => assert!(sresp.response().status().is_success()),
        Some(status) => assert!(sresp.response().status() == status),
    };
    if let Some(x_body) = expected_body {
        let body = test::read_body(sresp).await;
        assert_eq!(body, x_body.as_bytes());
    }
}

fn test_endpoint_with_response<T>(method: http::Method, path: &str, assertions: &dyn Fn(T) -> ())
where
    T: DeserializeOwned,
{
    let settings = get_test_settings();
    let limits = Arc::new(settings.limits.clone());
    let app = test::init_service(build_app!(block_on(get_test_state(&settings)), limits));

    let req = create_request(method, path, None, None).to_request();
    let mut app = block_on(app);
    let sresponse = match block_on(app.call(req)) {
        Ok(v) => v,
        Err(e) => {
            panic!("test_endpoint_with_response: Block failed: {:?}", e);
        }
    };

    if !sresponse.response().status().is_success() {
        dbg!(
            "⚠️ Warning: Returned error",
            sresponse.response().status(),
            sresponse.response()
        );
    }
    let body = block_on(test::read_body(sresponse));
    let result: T = match serde_json::from_slice(&body) {
        Ok(v) => v,
        Err(e) => {
            panic!("test_endpoint_with_response: serde_json failed: {:?}", e);
        }
    };
    assertions(result)
}

fn test_endpoint_with_body(method: http::Method, path: &str, body: serde_json::Value) -> Bytes {
    let settings = get_test_settings();
    let limits = Arc::new(settings.limits.clone());
    let app = test::init_service(build_app!(block_on(get_test_state(&settings)), limits));
    let req = create_request(method, path, None, Some(body)).to_request();
    let mut app = block_on(app);
    let sresponse =
        block_on(app.call(req)).expect("Could not get sresponse in test_endpoint_with_body");
    assert!(sresponse.response().status().is_success());
    block_on(test::read_body(sresponse))
}

#[actix_rt::test]
async fn collections() {
    test_endpoint(
        http::Method::GET,
        "/1.5/42/info/collections",
        None,
        Some("{}"),
    )
    .await;
}

#[actix_rt::test]
async fn collection_counts() {
    test_endpoint(
        http::Method::GET,
        "/1.5/42/info/collection_counts",
        None,
        Some("{}"),
    )
    .await;
}

#[actix_rt::test]
async fn collection_usage() {
    test_endpoint(
        http::Method::GET,
        "/1.5/42/info/collection_usage",
        None,
        Some("{}"),
    )
    .await;
}

#[actix_rt::test]
async fn configuration() {
    test_endpoint(
        http::Method::GET,
        "/1.5/42/info/configuration",
        None,
        Some(
            &serde_json::to_string(&ServerLimits::default())
                .expect("Could not serde_json::to_string in test_endpoint"),
        ),
    )
    .await;
}

#[actix_rt::test]
async fn quota() {
    test_endpoint(
        http::Method::GET,
        "/1.5/42/info/quota",
        None,
        Some("[0.0,null]"),
    )
    .await;
}

#[actix_rt::test]
async fn delete_all() {
    test_endpoint(http::Method::DELETE, "/1.5/42", None, Some("null")).await;
    test_endpoint(http::Method::DELETE, "/1.5/42/storage", None, Some("null")).await;
}

#[test]
fn delete_collection() {
    let start = SyncTimestamp::default();
    test_endpoint_with_response(
        http::Method::DELETE,
        "/1.5/42/storage/bookmarks",
        &move |result: DeleteBso| {
            assert!(
                result == SyncTimestamp::from_seconds(0.00),
                format!("Bad Bookmarks {:?} != 0", result)
            );
        },
    );
    test_endpoint_with_response(
        http::Method::DELETE,
        "/1.5/42/storage/bookmarks?ids=1,",
        &move |result: DeleteBso| {
            assert!(
                result > start,
                format!("Bad Bookmarks ids {:?} < {:?}", result, start)
            );
        },
    );
    test_endpoint_with_response(
        http::Method::DELETE,
        "/1.5/42/storage/bookmarks?ids=1,2,3",
        &move |result: DeleteBso| {
            assert!(
                result > start,
                format!("Bad Bookmarks ids, m {:?} < {:?}", result, start)
            );
        },
    );
}

#[test]
fn get_collection() {
    test_endpoint_with_response(
        http::Method::GET,
        "/1.5/42/storage/bookmarks",
        &move |collection: Vec<GetBso>| {
            assert_eq!(collection.len(), 0);
        },
    );
    test_endpoint_with_response(
        http::Method::GET,
        "/1.5/42/storage/nonexistent",
        &move |collection: Vec<GetBso>| {
            assert_eq!(collection.len(), 0);
        },
    );
}

#[test]
fn post_collection() {
    let start = SyncTimestamp::default();
    let res_body = json!([params::PostCollectionBso {
        id: "foo".to_string(),
        sortindex: Some(0),
        payload: Some("bar".to_string()),
        ttl: Some(31_536_000),
    }]);
    let bytes = test_endpoint_with_body(http::Method::POST, "/1.5/42/storage/bookmarks", res_body);
    let result: PostBsos =
        serde_json::from_slice(&bytes.to_vec()).expect("Could not get result in post_collection");
    assert!(result.modified >= start);
    assert_eq!(result.success.len(), 1);
    assert_eq!(result.failed.len(), 0);
}

#[actix_rt::test]
async fn delete_bso() {
    test_endpoint(
        http::Method::DELETE,
        "/1.5/42/storage/bookmarks/wibble",
        Some(StatusCode::NOT_FOUND),
        None,
    )
    .await;
}

#[actix_rt::test]
async fn get_bso() {
    test_endpoint(
        http::Method::GET,
        "/1.5/42/storage/bookmarks/wibble",
        Some(StatusCode::NOT_FOUND),
        None,
    )
    .await;
}

#[test]
fn put_bso() {
    let start = SyncTimestamp::default();
    let bytes = test_endpoint_with_body(
        http::Method::PUT,
        "/1.5/42/storage/bookmarks/wibble",
        json!(BsoBody::default()),
    );
    let result: PutBso = serde_json::from_slice(&bytes).expect("Could not get result in put_bso");
    assert!(result >= start);
}

#[test]
fn bsos_can_have_a_collection_field() {
    let start = SyncTimestamp::default();
    // test that "collection" is accepted, even if ignored
    let bso1 = json!({"id": "global", "collection": "meta", "payload": "SomePayload"});
    let bsos = json!(
        [bso1,
         {"id": "2", "collection": "foo", "payload": "SomePayload"},
    ]);
    let bytes = test_endpoint_with_body(http::Method::POST, "/1.5/42/storage/meta", bsos);
    let result: PostBsos = serde_json::from_slice(&bytes.to_vec())
        .expect("Could not get result in bsos_can_have_a_collection_field");
    assert_eq!(result.success.len(), 2);
    assert_eq!(result.failed.len(), 0);

    let bytes = test_endpoint_with_body(http::Method::PUT, "/1.5/42/storage/meta/global", bso1);
    let result2: PutBso = serde_json::from_slice(&bytes)
        .expect("Could not get result2 in bsos_can_have_a_collection_field");
    assert!(result2 >= start);
}

#[test]
fn invalid_content_type() {
    let path = "/1.5/42/storage/bookmarks/wibble";
    let mut app = block_on(init_app!());

    let mut headers = HashMap::new();
    headers.insert("Content-Type", "application/javascript".to_owned());
    let req = create_request(
        http::Method::PUT,
        path,
        Some(headers.clone()),
        Some(json!(BsoBody {
            id: Some("wibble".to_string()),
            sortindex: Some(0),
            payload: Some("wibble".to_string()),
            ttl: Some(31_536_000),
            ..Default::default()
        })),
    )
    .to_request();

    let response = block_on(app.call(req)).expect("Could not get response in invalid_content_type");

    assert_eq!(response.status(), StatusCode::UNSUPPORTED_MEDIA_TYPE);

    let path = "/1.5/42/storage/bookmarks";

    let req = create_request(
        http::Method::POST,
        path,
        Some(headers.clone()),
        Some(json!([BsoBody {
            id: Some("wibble".to_string()),
            sortindex: Some(0),
            payload: Some("wibble".to_string()),
            ttl: Some(31_536_000),
            ..Default::default()
        }])),
    )
    .to_request();

    let response2 =
        block_on(app.call(req)).expect("Could not get response2 in invalid_content_type");
    assert_eq!(response2.status(), StatusCode::UNSUPPORTED_MEDIA_TYPE);
}

#[test]
fn invalid_batch_post() {
    let app = init_app!();

    let mut headers = HashMap::new();
    headers.insert("accept", "application/json".to_owned());
    let req = create_request(
        http::Method::POST,
        "/1.5/42/storage/tabs?batch=sammich",
        Some(headers),
        Some(json!([
            {"id": "123", "payload": "xxx", "sortindex": 23},
            {"id": "456", "payload": "xxxasdf", "sortindex": 23}
        ])),
    )
    .to_request();

    let mut app = block_on(app);
    let response = block_on(app.call(req)).expect("Could not get response in invalid_batch_post");
    assert_eq!(response.status(), StatusCode::BAD_REQUEST);
    let body = String::from_utf8(block_on(test::read_body(response)).to_vec())
        .expect("Could not get body in invalid_batch_post");
    assert_eq!(body, "0");
}

<<<<<<< HEAD
#[actix_rt::test]
=======
#[tokio::test]
>>>>>>> a4fea8a7
async fn accept_new_or_dev_ios() {
    let mut app = init_app!().await;
    let mut headers = HashMap::new();
    headers.insert(
        "User-Agent",
        "Firefox-iOS-Sync/23.0b17297 (iPhone; iPhone OS 12.4) (Firefox)".to_owned(),
    );

    let req = create_request(
        http::Method::GET,
        "/1.5/42/info/collections",
        Some(headers),
        None,
    )
    .to_request();
    let response = app.call(req).await.unwrap();
    assert!(response.status().is_success());

    let mut app = init_app!().await;
    let mut headers = HashMap::new();
    headers.insert(
        "User-Agent",
        "Firefox-iOS-Sync/0.0.1b1 (iPhone; iPhone OS 13.5) (Fennec (eoger))".to_owned(),
    );

    let req = create_request(
        http::Method::GET,
        "/1.5/42/info/collections",
        Some(headers),
        None,
    )
    .to_request();
    let response = app.call(req).await.unwrap();
    assert!(response.status().is_success());

    let mut app = init_app!().await;
    let mut headers = HashMap::new();
    headers.insert(
        "User-Agent",
        "Firefox-iOS-Sync/dev (iPhone; iPhone OS 13.5) (Fennec (eoger))".to_owned(),
    );

    let req = create_request(
        http::Method::GET,
        "/1.5/42/info/collections",
        Some(headers),
        None,
    )
    .to_request();
    let response = app.call(req).await.unwrap();
    assert!(response.status().is_success());
}

<<<<<<< HEAD
#[actix_rt::test]
=======
#[tokio::test]
>>>>>>> a4fea8a7
async fn reject_old_ios() {
    let mut app = init_app!().await;
    let mut headers = HashMap::new();
    headers.insert(
        "User-Agent",
        "Firefox-iOS-Sync/18.0b1 (iPhone; iPhone OS 13.2.2) (Fennec (synctesting))".to_owned(),
    );

    let req = create_request(
        http::Method::GET,
        "/1.5/42/info/collections",
        Some(headers.clone()),
        None,
    )
    .to_request();
    let response = app.call(req).await.unwrap();
    assert_eq!(response.status(), StatusCode::SERVICE_UNAVAILABLE);

    let req = create_request(
        http::Method::POST,
        "/1.5/42/storage/tabs?batch=sammich",
        Some(headers),
        Some(json!([
            {"id": "123", "payload": "xxx", "sortindex": 23},
        ])),
    )
    .to_request();
    let response = app.call(req).await.unwrap();
    assert_eq!(response.status(), StatusCode::SERVICE_UNAVAILABLE);
    let body = String::from_utf8(test::read_body(response).await.to_vec()).unwrap();
    assert_eq!(body, "0");
}<|MERGE_RESOLUTION|>--- conflicted
+++ resolved
@@ -500,11 +500,7 @@
     assert_eq!(body, "0");
 }
 
-<<<<<<< HEAD
-#[actix_rt::test]
-=======
-#[tokio::test]
->>>>>>> a4fea8a7
+#[actix_rt::test]
 async fn accept_new_or_dev_ios() {
     let mut app = init_app!().await;
     let mut headers = HashMap::new();
@@ -558,11 +554,7 @@
     assert!(response.status().is_success());
 }
 
-<<<<<<< HEAD
-#[actix_rt::test]
-=======
-#[tokio::test]
->>>>>>> a4fea8a7
+#[actix_rt::test]
 async fn reject_old_ios() {
     let mut app = init_app!().await;
     let mut headers = HashMap::new();
