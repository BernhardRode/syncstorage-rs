<<<<<<< HEAD
# NOTE: Ensure builder's Rust version matches CI's in .circleci/config.yml
FROM rust:1.72-buster as builder
=======
FROM lukemathwalker/cargo-chef:0.1.50-rust-1.66-buster as chef
>>>>>>> 1f9323b7
WORKDIR /app

FROM chef AS planner
COPY . .
RUN cargo chef prepare --recipe-path recipe.json

FROM chef AS cacher
ARG DATABASE_BACKEND=spanner
COPY --from=planner /app/mysql_pubkey.asc mysql_pubkey.asc

# cmake is required to build grpcio-sys for Spanner builds
RUN \
    echo "deb https://repo.mysql.com/apt/debian/ buster mysql-8.0" >> /etc/apt/sources.list && \
    # mysql_pubkey.asc from:
    # https://dev.mysql.com/doc/refman/8.0/en/checking-gpg-signature.html
    # related:
    # https://dev.mysql.com/doc/mysql-apt-repo-quick-guide/en/#repo-qg-apt-repo-manual-setup
    apt-key adv --import mysql_pubkey.asc && \
    apt-get -q update && \
    apt-get -q install -y --no-install-recommends libmysqlclient-dev cmake

COPY --from=planner /app/recipe.json recipe.json
RUN cargo chef cook --release --no-default-features --features=syncstorage-db/$DATABASE_BACKEND --recipe-path recipe.json

FROM chef as builder
ARG DATABASE_BACKEND=spanner

COPY . /app
COPY --from=cacher /app/target /app/target
COPY --from=cacher $CARGO_HOME /app/$CARGO_HOME

RUN \
    echo "deb https://repo.mysql.com/apt/debian/ buster mysql-8.0" >> /etc/apt/sources.list && \
    # mysql_pubkey.asc from:
    # https://dev.mysql.com/doc/refman/8.0/en/checking-gpg-signature.html
    # related:
    # https://dev.mysql.com/doc/mysql-apt-repo-quick-guide/en/#repo-qg-apt-repo-manual-setup
    apt-key adv --import mysql_pubkey.asc && \
    apt-get -q update && \
    apt-get -q install -y --no-install-recommends libmysqlclient-dev cmake golang-go python3-dev python3-pip python3-setuptools python3-wheel && \
    pip3 install -r requirements.txt && \
    rm -rf /var/lib/apt/lists/*

ENV PATH=$PATH:/root/.cargo/bin

RUN \
    cargo --version && \
    rustc --version && \
    cargo install --path ./syncserver --no-default-features --features=syncstorage-db/$DATABASE_BACKEND --locked --root /app && \
    if [ "$DATABASE_BACKEND" = "spanner" ] ; then cargo install --path ./syncstorage-spanner --locked --root /app --bin purge_ttl ; fi

FROM debian:buster-slim
WORKDIR /app
COPY --from=builder /app/requirements.txt /app
COPY --from=builder /app/mysql_pubkey.asc /app
# Due to a build error that occurs with the Python cryptography package, we
# have to set this env var to prevent the cryptography package from building
# with Rust. See this link for more information:
# https://pythonshowcase.com/question/problem-installing-cryptography-on-raspberry-pi
ENV CRYPTOGRAPHY_DONT_BUILD_RUST=1
RUN \
    groupadd --gid 10001 app && \
    useradd --uid 10001 --gid 10001 --home /app --create-home app && \
    # first, an apt-get update is required for gnupg, which is required for apt-key adv
    apt-get -q update && \
    # and ca-certificates needed for https://repo.mysql.com
    apt-get install -y gnupg ca-certificates && \
    echo "deb https://repo.mysql.com/apt/debian/ buster mysql-8.0" >> /etc/apt/sources.list && \
    apt-key adv --import mysql_pubkey.asc && \
    # update again now that we trust repo.mysql.com
    apt-get -q update && \
    apt-get -q install -y build-essential libmysqlclient-dev libssl-dev libffi-dev libcurl4 python3-dev python3-pip python3-setuptools python3-wheel cargo curl jq && \
    # The python3-cryptography debian package installs version 2.6.1, but we
    # we want to use the version specified in requirements.txt. To do this,
    # we have to remove the python3-cryptography package here.
    apt-get -q remove -y python3-cryptography && \
    pip3 install -r /app/requirements.txt && \
    rm -rf /var/lib/apt/lists/*

COPY --from=builder /app/bin /app/bin
COPY --from=builder /app/syncserver/version.json /app
COPY --from=builder /app/tools/spanner /app/tools/spanner
COPY --from=builder /app/tools/integration_tests /app/tools/integration_tests
COPY --from=builder /app/tools/tokenserver /app/tools/tokenserver
COPY --from=builder /app/scripts/prepare-spanner.sh /app/scripts/prepare-spanner.sh
COPY --from=builder /app/syncstorage-spanner/src/schema.ddl /app/schema.ddl

RUN chmod +x /app/scripts/prepare-spanner.sh
RUN pip3 install -r /app/tools/integration_tests/requirements.txt
RUN pip3 install -r /app/tools/tokenserver/requirements.txt

USER app:app

ENTRYPOINT ["/app/bin/syncserver"]<|MERGE_RESOLUTION|>--- conflicted
+++ resolved
@@ -1,9 +1,5 @@
-<<<<<<< HEAD
 # NOTE: Ensure builder's Rust version matches CI's in .circleci/config.yml
-FROM rust:1.72-buster as builder
-=======
-FROM lukemathwalker/cargo-chef:0.1.50-rust-1.66-buster as chef
->>>>>>> 1f9323b7
+FROM lukemathwalker/cargo-chef:0.1.62-rust-1.72-buster as chef
 WORKDIR /app
 
 FROM chef AS planner
