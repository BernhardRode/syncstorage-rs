--- conflicted
+++ resolved
@@ -83,10 +83,6 @@
     steps:
       - run:
           name: e2e tests
-<<<<<<< HEAD
-          command: |
-            python3 tools/integration_tests/run.py "http://localhost:8000#secret0"
-=======
           command: >
                /usr/local/bin/docker-compose
                -f docker-compose.yaml
@@ -96,7 +92,6 @@
                --abort-on-container-exit
           environment:
               SYNCSTORAGE_RS_IMAGE: app:build
->>>>>>> d6e6c2c0
 
   setup-sccache:
     steps:
